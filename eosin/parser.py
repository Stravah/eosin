import logging
import pandas as pd
import pdfplumber
from eosin.utils import combine_text_objects, group_adjacent_text, is_valid_date

logging.basicConfig(
    level=logging.WARNING, format="%(asctime)s - %(levelname)s - %(message)s"
)

logger = logging.getLogger(__name__)
logger.setLevel(logging.DEBUG)


DESIRABLE_HEADERS = [
    "deposit",
    "withdrawal",
    "credit",
    "detail",
    "particular",
    "reference",
    "chq",
    "cheque",
    "narration",
]


class Parser:
    def __init__(self, statement: str):
        self.statement: str = statement
        self.headers: list[str] = []
        self.data: pd.DataFrame | None = None
        self.pdf_object: pdfplumber.Page | None = None
        self.words_list: list[dict] | None = None
        self.table_date: dict | None = None
        self.date_column_dimensions: tuple[int, int] | None = None
        self.date_rows: list[dict] | None = None
        self.last_row_bottom: float | None = None
        self.all_pages_data: list[pd.DataFrame] = []

    def parse(self) -> pd.DataFrame:
        logger.info("Starting to parse the PDF")
        with pdfplumber.open(self.statement) as pdf:
            page_count = len(pdf.pages)
            logger.info(f"PDF has {page_count} pages")

            table_start_page = -1
            for page_num in range(page_count):
                logger.info(f"Checking page {page_num+1} for table header")
                page = pdf.pages[page_num]
                self.pdf_object = page
                self._get_words()

                if self._check_for_table_headers():
                    table_start_page = page_num
                    logger.info(f"Found table header on page {page_num+1}")
                    break

            if table_start_page == -1:
                logger.error("No table header found in any page of the document")
                return pd.DataFrame()

            self._find_date_header()
            logger.info("Date header found successfully")
            self._find_date_rows()
            logger.info("Date rows identified successfully")

            page_df = self._parse_dates_top_aligned()
            if page_df is not None and not page_df.empty:
                self.all_pages_data.append(page_df)

            if page_count > table_start_page + 1:
                logger.info(
                    f"Processing additional {page_count-(table_start_page+1)} pages"
                )
                for page_num in range(table_start_page + 1, page_count):
                    logger.info(f"Processing page {page_num+1}")
                    page = pdf.pages[page_num]
                    self.pdf_object = page
                    self._get_words()

                    has_headers = self._check_for_table_headers()

                    if has_headers:
                        logger.info(f"Found table headers on page {page_num+1}")
                        self._find_date_header()
                        self._find_date_rows()
                    else:
                        logger.info(
                            f"No table headers found on page {page_num+1}, using dimensions from first table page"
                        )
                        self._find_date_rows_without_headers()

                    if self.date_rows and len(self.date_rows) > 0:
                        page_df = self._parse_dates_top_aligned()
                        if page_df is not None and not page_df.empty:
                            self.all_pages_data.append(page_df)

                    if self._detect_end_of_table():
                        logger.info(f"End of table detected on page {page_num+1}")
                        break

<<<<<<< HEAD
            if self.all_pages_data:
                self.data = pd.concat(self.all_pages_data, ignore_index=True)
                logger.info(
                    f"Successfully parsed {len(self.all_pages_data)} pages with {len(self.data)} total rows"
                )
            else:
                logger.warning("No data was extracted from the PDF")

        return self.data

    def _get_words(self) -> list[dict]:
        words_list: list[dict] = self.pdf_object.extract_words()
        for index, word in enumerate(words_list):
            word["index"] = index
=======
    def _get_words(self):
        words_list = self.pdf_object.extract_words()
        for i, word in enumerate(words_list):
            word["index"] = i
>>>>>>> c62e3adf

        self.words_list = words_list

    def _find_nearby_headers(
        self, text_date_object: dict, top_padding: int = 15, bottom_padding: int = 10
    ) -> list[dict]:
        words_list: list[dict] = self.words_list

        potential_headers = []

        for _i, word in enumerate(words_list):
            if (
                (word["top"] + top_padding) > text_date_object["top"]
                and (word["bottom"] - bottom_padding) < text_date_object["bottom"]
                and word["x0"] > text_date_object["x0"]
            ):
                potential_headers.append(word)

        logger.debug(
            f"Potential headers found: {[potential_header['text'] for potential_header in potential_headers]}"
        )
        return potential_headers

    def _is_table_date(self, date):

        nearby_headers = self._find_nearby_headers(date)

        for nearby_header in nearby_headers:
            if any(
                desirable_header in nearby_header["text"].lower()
                for desirable_header in DESIRABLE_HEADERS
            ):
                logger.debug(f"Found desirable date: {date}")
                return True
        return False

    # TODO: properly implement this function
    def _find_date_header_padding(self, date_header):
        logger.info("Finding date header padding")

        header_list = self._find_nearby_headers(date_header)

        horizontal_gaps = []
        for x in range(len(header_list) - 1):
            horizontal_gaps.append(header_list[x + 1]["x0"] - header_list[x]["x1"])

        vertical_gaps = []
<<<<<<< HEAD
        for index, _header in enumerate(header_list):
            vertical_gaps.append(header_list[index]["bottom"])
=======
        for _, header in enumerate(header_list):
            vertical_gaps.append(header["bottom"])
>>>>>>> c62e3adf

        logger.debug(f"Horizontal gaps: {horizontal_gaps}")
        logger.debug(f"Vertical gaps: {vertical_gaps}")
        return [30, 30]

    def _find_date_header(self):
        logger.info("Finding date header")

        words_list = self.words_list
<<<<<<< HEAD
        date_header_terms = [
            "date",
            "transaction date",
            "value date",
            "posting date",
            "tran date",
        ]
        table_date = None

        for word in words_list:
            word_text = word["text"].lower()
            if any(term in word_text for term in date_header_terms):
                potential_date = word
                logger.debug(f"Potential date header found: {potential_date}")
=======
        for _, word in enumerate(words_list):
            if "date" in word["text"].lower():
                potential_date = word
>>>>>>> c62e3adf

                if self._is_table_date(potential_date):
                    table_date = potential_date
                    logger.debug(f"Table date header found: {table_date}")

                    adjacent_headers = self._find_nearby_headers(table_date)
                    headers = group_adjacent_text(adjacent_headers, expected_gap=5)
                    padding = self._find_date_header_padding(table_date)

                    date_column_dimensions = (
                        table_date["x0"] - padding[0],
                        table_date["x1"] + padding[1],
                    )

                    logger.debug(f"Date column dimensions: {date_column_dimensions}")

                    self.table_date = table_date
                    self.date_column_dimensions = date_column_dimensions
                    self.headers = headers
<<<<<<< HEAD
                    return

        if not table_date:
            rows = {}
            for word in words_list:
                row_key = round(word["top"] / 5) * 5
                if row_key not in rows:
                    rows[row_key] = []
                rows[row_key].append(word)

            for row_key, row_words in sorted(rows.items()):
                header_words = []
                for word in row_words:
                    word_text = word["text"].lower()
                    if any(
                        header in word_text
                        for header in DESIRABLE_HEADERS + ["date", "balance"]
                    ):
                        header_words.append(word)

                if len(header_words) >= 3:
                    header_words.sort(key=lambda x: x["x0"])

                    leftmost_header = header_words[0]

                    padding = [30, 30]
                    date_column_dimensions = (
                        leftmost_header["x0"] - padding[0],
                        leftmost_header["x1"] + padding[1],
                    )

                    logger.debug(
                        f"Inferred date column dimensions: {date_column_dimensions}"
                    )

                    headers = group_adjacent_text(header_words, expected_gap=5)

                    self.table_date = leftmost_header
                    self.date_column_dimensions = date_column_dimensions
                    self.headers = headers
                    return

        raise Exception("Date header not found")
=======
                    break
        else:
            raise ValueError("Date header not found")
>>>>>>> c62e3adf

    # TODO: Refactor this monstrosity of a method
    def _find_date_rows(self):

        logger.debug("Finding date rows")

        words_list = self.words_list
        date_column_dimensions = self.date_column_dimensions

        logger.debug("Finding potential date rows in the date column")

        potential_dates = []

        table_date_index = self.table_date["index"]

        for i in range(table_date_index + 1, len(words_list)):
            if (
                words_list[i]["x0"] > date_column_dimensions[0]
                and words_list[i]["x1"] < date_column_dimensions[1]
            ):
                potential_dates.append(words_list[i])

        logger.debug(
            f"Potential dates found: {[potential_date['text'] for potential_date in potential_dates]}"
        )

        dates = []
        i = 0

        logger.debug("Validating potential dates")

        while i in range(len(potential_dates)):
            match is_valid_date(potential_dates[i]["text"]):
                case "Valid":
                    dates.append(potential_dates[i])
                case "Incomplete":
                    if i + 1 < len(potential_dates):
                        match is_valid_date(
                            combine_text_objects(
                                [potential_dates[i], potential_dates[i + 1]]
                            )["text"]
                        ):
                            case "Valid":
                                dates.append(
                                    combine_text_objects(
                                        [potential_dates[i], potential_dates[i + 1]]
                                    )
                                )
                                i += 1
                            case "Incomplete":
                                match is_valid_date(
                                    combine_text_objects(
                                        [
                                            potential_dates[i],
                                            potential_dates[i + 1],
                                            potential_dates[i + 2],
                                        ]
                                    )["text"]
                                ):
                                    case "Valid":
                                        dates.append(
                                            combine_text_objects(
                                                [
                                                    potential_dates[i],
                                                    potential_dates[i + 1],
                                                    potential_dates[i + 2],
                                                ]
                                            )
                                        )
                                        i += 2
                                    case "Incomplete":
                                        pass
                                    case "Invalid":
                                        pass
                            case "Invalid":
                                pass
                case "Invalid":
                    pass
            i += 1

        logger.debug(f"Dates found: {[date['text'] for date in dates]}")
        self.date_rows = dates

    # TODO: This function is janky asf
    def _categorize_text_into_headers(self, text_objects):
        logger.debug("Categorizing text into headers")

        headers = self.headers

        categorized_text = {header["text"]: "" for header in headers}

        for text in text_objects:
            for header in headers:
                if (
                    max(header["x1"], text["x1"]) - min(header["x0"], text["x0"])
                    < header["width"] + text["width"]
                ):
                    categorized_text[header["text"]] += text["text"]
                    break
            else:
                for header in headers:
                    if header["x0"] > text["x0"]:
                        categorized_text[header["text"]] = text["text"]
                        break
        logger.debug(f"Categorized text: {categorized_text}")
        return categorized_text

    def _find_date_rows_without_headers(self):
        """Find date rows on pages without headers using dimensions from first page"""
        logger.info("Finding date rows without headers")

        if not self.date_column_dimensions:
            logger.error("No date column dimensions available from first page")
            return

        words_list = self.words_list
        date_column_dimensions = self.date_column_dimensions

        potential_dates = []

        for i, word in enumerate(words_list):
            word["index"] = i
            if (
                word["x0"] > date_column_dimensions[0]
                and word["x1"] < date_column_dimensions[1]
            ):
                potential_dates.append(word)

        potential_dates.sort(key=lambda x: x["top"])

        logger.debug(
            f"Potential dates found: {[potential_date['text'] for potential_date in potential_dates]}"
        )

        dates = []
        i = 0

        while i < len(potential_dates):
            match is_valid_date(potential_dates[i]["text"]):
                case "Valid":
                    dates.append(potential_dates[i])
                case "Incomplete":
                    if i + 1 < len(potential_dates):
                        match is_valid_date(
                            combine_text_objects(
                                [potential_dates[i], potential_dates[i + 1]]
                            )["text"]
                        ):
                            case "Valid":
                                dates.append(
                                    combine_text_objects(
                                        [potential_dates[i], potential_dates[i + 1]]
                                    )
                                )
                                i += 1
                            case "Incomplete":
                                if i + 2 < len(potential_dates):
                                    match is_valid_date(
                                        combine_text_objects(
                                            [
                                                potential_dates[i],
                                                potential_dates[i + 1],
                                                potential_dates[i + 2],
                                            ]
                                        )["text"]
                                    ):
                                        case "Valid":
                                            dates.append(
                                                combine_text_objects(
                                                    [
                                                        potential_dates[i],
                                                        potential_dates[i + 1],
                                                        potential_dates[i + 2],
                                                    ]
                                                )
                                            )
                                            i += 2
                                        case "Incomplete":
                                            pass
                                        case "Invalid":
                                            pass
                            case "Invalid":
                                pass
                case "Invalid":
                    pass
            i += 1

        dates.sort(key=lambda x: x["top"])
        logger.debug(f"Dates found without headers: {[date['text'] for date in dates]}")
        self.date_rows = dates

    def _parse_dates_top_aligned(self):
        logger.debug("Parsing dates assuming top alignment")

        dates = self.date_rows
        words_list = self.words_list

        if not dates or len(dates) <= 1:
            logger.warning("Insufficient date rows found for parsing")
            return None

        if self.table_date:
            table_date_index = self.table_date["index"]
        else:
            table_date_index = 0

        gaps_between_rows = []
        table = {}

        logger.debug("Calculating gaps between rows")
        for i in range(len(dates) - 1):
            gaps_between_rows.append(dates[i + 1]["top"] - dates[i]["bottom"])

        # Add an estimated gap for the last row based on average gap or use a default value
        if gaps_between_rows:
            avg_gap = sum(gaps_between_rows) / len(gaps_between_rows)
            gaps_between_rows.append(avg_gap)
        else:
            # If there's only one date and no gaps to calculate, use a reasonable default
            gaps_between_rows.append(20)

        logger.debug(f"Gaps between rows: {gaps_between_rows}")

        logger.debug("Parsing rows")
        if self.headers:
            logger.debug(f"Row headers: {[header['text'] for header in self.headers]}")

        first_page_columns = []
        column_positions = []
        if self.all_pages_data and not self.all_pages_data[0].empty:
            first_page_columns = list(self.all_pages_data[0].columns)

            if self.headers:
                column_positions = [(h["x0"], h["x1"]) for h in self.headers]

        for i in range(len(dates)):
            date_text = dates[i]["text"]

            potential_headers = [dates[i]]
            top = dates[i]["top"] - 2

            if i < len(dates) - 1:
                bottom = dates[i]["bottom"] + gaps_between_rows[i] + 2
            else:
                page_height = (
                    max([word["bottom"] for word in words_list]) if words_list else 800
                )
                bottom = min(dates[i]["bottom"] + gaps_between_rows[i] + 2, page_height)

            row_text_elements = []
            for j in range(len(words_list)):
                if (
                    words_list[j]["top"] > top
                    and words_list[j]["bottom"] < bottom
                    and words_list[j]["x0"] > dates[i]["x0"]
                ):
                    row_text_elements.append(words_list[j])

            grouped_row_text = group_adjacent_text(
                potential_headers + row_text_elements
            )

            if grouped_row_text and grouped_row_text[0]["x0"] <= dates[i]["x1"]:
                grouped_row_text = grouped_row_text[1:]

            if self.headers:
                categorized_text = self._categorize_text_into_headers(grouped_row_text)

                if len(table) == 0 and "Date" not in categorized_text:
                    table["Date"] = []

                if "Date" in table and "Date" not in categorized_text:
                    if len(table["Date"]) < len(list(table.values())[0]) + 1:
                        table["Date"].append(date_text)

                for ctext in categorized_text:
                    if ctext not in table:
                        table[ctext] = [categorized_text[ctext]]
                    else:
                        table[ctext].append(categorized_text[ctext])
            else:
                row_elements = sorted(grouped_row_text, key=lambda x: x["x0"])

                row_data = {}

                if first_page_columns:
                    date_column = first_page_columns[0]
                    row_data[date_column] = date_text

                if column_positions:
                    for elem in row_elements:
                        for idx, (col_x0, col_x1) in enumerate(column_positions):
                            if idx > 0 and (
                                (
                                    elem["x0"] >= col_x0 - 20
                                    and elem["x0"] <= col_x1 + 20
                                )
                                or (
                                    elem["x1"] >= col_x0 - 20
                                    and elem["x1"] <= col_x1 + 20
                                )
                                or (elem["x0"] <= col_x0 and elem["x1"] >= col_x1)
                            ):
                                if idx < len(first_page_columns):
                                    col_name = first_page_columns[idx]
                                    if col_name in row_data:
                                        row_data[col_name] += " " + elem["text"]
                                    else:
                                        row_data[col_name] = elem["text"]
                                break
                else:
                    start_idx = 0 if date_column not in row_data else 1
                    for idx, elem in enumerate(row_elements):
                        col_idx = idx + start_idx
                        if col_idx < len(first_page_columns):
                            col_name = first_page_columns[col_idx]
                            if col_name != date_column:
                                if col_name in row_data:
                                    row_data[col_name] += " " + elem["text"]
                                else:
                                    row_data[col_name] = elem["text"]

                for col in first_page_columns:
                    if col not in table:
                        table[col] = [row_data.get(col, "")]
                    else:
                        table[col].append(row_data.get(col, ""))

        if dates and len(dates) > 0:
            self.last_row_bottom = max(date["bottom"] for date in dates)

        if table:
            max_length = max(len(values) for values in table.values())
            for col in table:
                if len(table[col]) < max_length:
                    table[col].extend([""] * (max_length - len(table[col])))

            df = pd.DataFrame(table)
            return df
        else:
            return None

    def _check_for_table_headers(self) -> bool:
        logger.info("Checking for table headers on current page")

        header_terms = [
            "date",
            "transaction date",
            "value date",
            "description",
            "narration",
            "particulars",
            "details",
            "chq/ref no",
            "cheque",
            "withdrawal",
            "debit",
            "credit",
            "deposit",
            "amount",
            "balance",
        ]

        words_list = self.words_list

        rows = {}
        for word in words_list:
            row_key = round(word["top"] / 5) * 5
            if row_key not in rows:
                rows[row_key] = []
            rows[row_key].append(word)

        for row_key, row_words in rows.items():
            header_matches = 0
            for word in row_words:
                word_text = word["text"].lower()
                if any(term in word_text for term in header_terms):
                    header_matches += 1
                    # Check specifically for date header with typical statement columns
                    if "date" in word_text:
                        potential_date = word
                        if self._is_table_date(potential_date):
                            logger.debug(f"Found table date header: {word['text']}")
                            return True

            if header_matches >= 3:
                logger.debug(f"Found header row with {header_matches} header terms")
                return True

        return False

    def _detect_end_of_table(self) -> bool:

        if not self.date_rows or len(self.date_rows) == 0:
            return True

        ending_keywords = [
            "closing balance",
            "total",
            "balance c/f",
            "balance b/f",
            "grand total",
            "end of statement",
        ]
        words_list = self.words_list

        if self.date_rows:
            last_date_bottom = max(date["bottom"] for date in self.date_rows)

            for word in words_list:
                if word["top"] > last_date_bottom and any(
                    keyword in word["text"].lower() for keyword in ending_keywords
                ):
                    logger.debug(f"Found ending keyword: {word['text']}")
                    return True

            if self.last_row_bottom is not None:
                first_date_top = min(date["top"] for date in self.date_rows)
                if first_date_top > 100:
                    logger.debug(
                        f"Large gap detected before first date: {first_date_top}"
                    )
                    content_in_gap = [
                        w
                        for w in words_list
                        if w["top"] < first_date_top and w["bottom"] > 50
                    ]
                    if len(content_in_gap) > 5:
                        return True

        return False<|MERGE_RESOLUTION|>--- conflicted
+++ resolved
@@ -99,7 +99,6 @@
                         logger.info(f"End of table detected on page {page_num+1}")
                         break
 
-<<<<<<< HEAD
             if self.all_pages_data:
                 self.data = pd.concat(self.all_pages_data, ignore_index=True)
                 logger.info(
@@ -114,12 +113,6 @@
         words_list: list[dict] = self.pdf_object.extract_words()
         for index, word in enumerate(words_list):
             word["index"] = index
-=======
-    def _get_words(self):
-        words_list = self.pdf_object.extract_words()
-        for i, word in enumerate(words_list):
-            word["index"] = i
->>>>>>> c62e3adf
 
         self.words_list = words_list
 
@@ -155,6 +148,7 @@
                 logger.debug(f"Found desirable date: {date}")
                 return True
         return False
+        return False
 
     # TODO: properly implement this function
     def _find_date_header_padding(self, date_header):
@@ -167,13 +161,8 @@
             horizontal_gaps.append(header_list[x + 1]["x0"] - header_list[x]["x1"])
 
         vertical_gaps = []
-<<<<<<< HEAD
         for index, _header in enumerate(header_list):
             vertical_gaps.append(header_list[index]["bottom"])
-=======
-        for _, header in enumerate(header_list):
-            vertical_gaps.append(header["bottom"])
->>>>>>> c62e3adf
 
         logger.debug(f"Horizontal gaps: {horizontal_gaps}")
         logger.debug(f"Vertical gaps: {vertical_gaps}")
@@ -183,7 +172,6 @@
         logger.info("Finding date header")
 
         words_list = self.words_list
-<<<<<<< HEAD
         date_header_terms = [
             "date",
             "transaction date",
@@ -198,11 +186,6 @@
             if any(term in word_text for term in date_header_terms):
                 potential_date = word
                 logger.debug(f"Potential date header found: {potential_date}")
-=======
-        for _, word in enumerate(words_list):
-            if "date" in word["text"].lower():
-                potential_date = word
->>>>>>> c62e3adf
 
                 if self._is_table_date(potential_date):
                     table_date = potential_date
@@ -222,7 +205,6 @@
                     self.table_date = table_date
                     self.date_column_dimensions = date_column_dimensions
                     self.headers = headers
-<<<<<<< HEAD
                     return
 
         if not table_date:
@@ -266,11 +248,6 @@
                     return
 
         raise Exception("Date header not found")
-=======
-                    break
-        else:
-            raise ValueError("Date header not found")
->>>>>>> c62e3adf
 
     # TODO: Refactor this monstrosity of a method
     def _find_date_rows(self):
